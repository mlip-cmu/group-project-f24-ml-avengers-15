import pytest
import json
from unittest.mock import patch, MagicMock
from flask import Response
import sys
import os

# Add the app directory to the system path
sys.path.append(os.path.dirname(os.path.dirname(os.path.abspath(__file__))))

# Set testing environment variable
os.environ["TESTING"] = "true"

from app import app, recommend_movies

# Client fixture for testing Flask routes
@pytest.fixture
def client():
    app.testing = True
    return app.test_client()

# Test recommend_movies with a valid user ID
@patch('app.utils.predict')
def test_recommend_movies_with_valid_user_id(mock_predict):
    mock_predict.return_value = ['Movie1', 'Movie2', 'Movie3']
    with app.app_context():
        response = recommend_movies(999)
        assert isinstance(response, str)
        assert response == 'Movie1,Movie2,Movie3'

# Test recommend_movies with an invalid user ID
@patch('app.utils.predict')
def test_recommend_movies_with_invalid_user_id(mock_predict):
    mock_predict.return_value = []
    with app.app_context():
        response = recommend_movies(-1)
        assert isinstance(response, str)
        assert response == ''

# Test recommend_movies with a large user ID
@patch('app.utils.predict')
def test_recommend_movies_with_large_user_id(mock_predict):
    mock_predict.return_value = ['Movie1', 'Movie2', 'Movie3']
    with app.app_context():
        response = recommend_movies(10**8)
        assert isinstance(response, str)
        assert response == 'Movie1,Movie2,Movie3'

# Test recommend_movies when predict raises an exception
@patch('app.utils.predict')
def test_recommend_movies_exception_handling(mock_predict):
    mock_predict.side_effect = Exception("Prediction error")
    with app.app_context():
        response = recommend_movies(999)
<<<<<<< HEAD
        assert isinstance(response, list)
        assert response == []
=======
        data = json.loads(response.get_data(as_text=True))
        assert data == []
>>>>>>> 3abfd195

# Test `/recommend/<user_id>` route with a valid user ID
@patch('app.recommend_movies')
def test_recommend_route_valid_user(mock_recommend_movies, client):
    mock_recommend_movies.return_value = 'Movie1,Movie2,Movie3'
    response = client.get('/recommend/123')
    assert response.status_code == 200
    data = json.loads(response.data)
    assert data == 'Movie1,Movie2,Movie3'

# Test movie ID format handling
@patch('app.utils.predict')
def test_movie_id_format_handling(mock_predict):
    test_movies = [
        'Kill Bill Vol. 1 2003',
        'The Matrix 1999',
        'Pulp Fiction 1994'
    ]
    mock_predict.return_value = test_movies
    with app.app_context():
        response = recommend_movies(999)
        assert isinstance(response, str)
        expected = 'Kill Bill Vol. 1 2003,The Matrix 1999,Pulp Fiction 1994'
        assert response == expected

# Test error response format
@patch('app.utils.predict')
def test_error_response_format(mock_predict):
    mock_predict.side_effect = Exception("Movie not found")
    with app.app_context():
        response = recommend_movies(999)
        assert isinstance(response, list)
        assert response == []

# Test `/recommend/<user_id>` route with an exception
@patch('app.recommend_movies')
def test_recommend_route_exception_handling(mock_recommend_movies, client):
    mock_recommend_movies.side_effect = Exception("Recommendation error")
    response = client.get('/recommend/999')
    assert response.status_code == 200
    data = json.loads(response.data)
    assert data == []

# Test `/recommend/<user_id>` route with a string user ID
def test_recommend_route_string_user_id(client):
    response = client.get('/recommend/notanumber')
    assert response.status_code == 404

# Test `/recommend/<user_id>` route with a float user ID
def test_recommend_route_float_user_id(client):
    response = client.get('/recommend/123.45')
    assert response.status_code == 404

# Test `/recommend/<user_id>` route with missing user ID
def test_recommend_route_missing_user_id(client):
    response = client.get('/recommend/')
<<<<<<< HEAD
    assert response.status_code == 404
=======
    assert response.status_code == 404

# Test movie ID format handling
@patch('app.utils.predict')
def test_movie_id_format_handling(mock_predict):
    # Test with movie IDs containing spaces and special characters
    test_movies = [
        'Kill Bill Vol. 1 2003',
        'The Matrix 1999',
        'Pulp Fiction 1994'
    ]
    mock_predict.return_value = test_movies
    
    with app.app_context():
        # Test direct function call
        response = recommend_movies(999)
        assert isinstance(response, Response)
        data = json.loads(response.get_data(as_text=True))
        
        # Check that movie IDs are returned exactly as provided
        assert data == test_movies
        
        # Check response format
        assert isinstance(data, list)
        assert all(isinstance(movie, str) for movie in data)
        
        # Check that no + characters were added
        assert all('+' not in movie for movie in data)
        
        # Check content type
        assert response.content_type == 'application/json'
        
        # Check status code
        assert response.status_code == 200

# Test error response format
@patch('app.utils.predict')
def test_error_response_format(mock_predict):
    # Simulate an error condition
    mock_predict.side_effect = Exception("Movie not found")
    
    with app.app_context():
        response = recommend_movies(999)
        response_data = response
        
        # Check error response structure
        data = json.loads(response_data.get_data(as_text=True))
        assert data == []

        # Check content type
        assert response_data.content_type == 'application/json'
>>>>>>> 3abfd195
<|MERGE_RESOLUTION|>--- conflicted
+++ resolved
@@ -52,13 +52,8 @@
     mock_predict.side_effect = Exception("Prediction error")
     with app.app_context():
         response = recommend_movies(999)
-<<<<<<< HEAD
         assert isinstance(response, list)
         assert response == []
-=======
-        data = json.loads(response.get_data(as_text=True))
-        assert data == []
->>>>>>> 3abfd195
 
 # Test `/recommend/<user_id>` route with a valid user ID
 @patch('app.recommend_movies')
@@ -115,9 +110,6 @@
 # Test `/recommend/<user_id>` route with missing user ID
 def test_recommend_route_missing_user_id(client):
     response = client.get('/recommend/')
-<<<<<<< HEAD
-    assert response.status_code == 404
-=======
     assert response.status_code == 404
 
 # Test movie ID format handling
@@ -168,5 +160,4 @@
         assert data == []
 
         # Check content type
-        assert response_data.content_type == 'application/json'
->>>>>>> 3abfd195
+        assert response_data.content_type == 'application/json'