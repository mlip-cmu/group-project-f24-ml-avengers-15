--- conflicted
+++ resolved
@@ -179,7 +179,6 @@
         prediction_counter += 1
         run_name = f"Recommendation-{model_info['model_version']}-Pred{prediction_counter}"
 
-<<<<<<< HEAD
         # Start a new MLflow run with nesting enabled
         run = mlflow.start_run(run_name=run_name, nested=True)
         mlflow_thread_local.run_stack.append(run)
@@ -235,96 +234,27 @@
                         latency
                     )
 
-=======
-        with mlflow.start_run(run_name=run_name):  # Start a new run
-            mlflow.set_tag("Model Type", "SVD")
-            mlflow.set_tag("Model Version", model_info['model_version'])
-            mlflow.set_tag("Pipeline Version", pipeline_version)
-            mlflow.log_params(model_info['parameters'])
-            mlflow.log_artifact(ratings_file, artifact_path="training_data")
-            mlflow.log_artifact(os.path.join(base_dir, f"models/{model_id}"), artifact_path="models")
-
-            # Get recommendations
-            recommendations = utils.predict(
-                selected_model, user_id, all_movies_list, user_movie_list, K=20
-            )
-
-            # Log recommendations
-            recommendations_file = "recommendations.json"
-            with open(recommendations_file, "w") as rec_file:
-                json.dump({"user_id": user_id, "recommendations": recommendations}, rec_file)
-            mlflow.log_artifact(recommendations_file, artifact_path="predictions")
-
-            # Log provenance information
-            provenance_info = {
-                "model_version": model_info['model_version'],
-                "parameters": model_info['parameters'],
-                "pipeline_version": pipeline_version,
-                "training_data": training_data_info,
-            }
-            provenance_file = "provenance_info.json"
-            with open(provenance_file, "w") as prov_file:
-                json.dump(provenance_info, prov_file)
-            mlflow.log_artifact(provenance_file, artifact_path="provenance")
-
-            latency = time.time() - start_time_inner
-            mlflow.log_metric("latency_seconds", latency)
-
-            user_ratings = utils.get_user_ratings(user_id)
-
-            if user_ratings:
-                movie_ids = [movie_id for movie_id, _ in user_ratings]
-                predicted_values = utils.get_predicted_ratings(selected_model, user_id, movie_ids)
-                predicted_ratings = list(zip(movie_ids, predicted_values))
-                rmse = utils.calculate_rmse(predicted_ratings, user_ratings)
-                mlflow.log_metric("rmse", rmse)
-
-                for experiment in experiment_manager.active_experiments.values():
-                    if model_id in [experiment.model_a_id, experiment.model_b_id]:
-                        experiment_manager.record_performance(
-                            experiment.name,
-                            model_id,
-                            1 - rmse,  # Already normalized
-                            latency
-                        )
->>>>>>> f00edd9e
         SUCCESSFUL_REQUESTS.inc()
         REQUEST_LATENCY.observe(time.time() - start_time_inner)
         uptime = int(time.time() - start_time)
         UPTIME_SECONDS.set(uptime)
-<<<<<<< HEAD
-
+        
         # Calculate Precision@10
-=======
->>>>>>> f00edd9e
         precision_at_10 = 0.0  # Default value in case of errors
         try:
             with open("evaluation/online_evaluation_output.txt", "r") as f:
                 for line in f:
                     if "Precision@10:" in line:
-<<<<<<< HEAD
-                        precision_at_10 = float(line.split("Precision@10:")[1].strip())
-=======
                         # Extract the precision value from the line
                         precision_at_10 = float(line.split("Precision@10:")[1].strip())
-                        print(precision_at_10)
->>>>>>> f00edd9e
                         break
         except Exception as file_error:
             print(f"Error reading precision from file: {file_error}")
 
         # Update Prometheus metric with the precision value
         MODEL_ACCURACY.set(precision_at_10)
-
         HEALTH_CHECK_SUCCESS.inc()
-<<<<<<< HEAD
-=======
-
-        # Explicitly end the MLflow run
-        mlflow.end_run()
-
-        SUCCESSFUL_REQUESTS.inc()  # Increment successful request count
->>>>>>> f00edd9e
+        
         return jsonify(recommendations)
 
     except Exception as e:
