--- conflicted
+++ resolved
@@ -89,7 +89,6 @@
             }
         }
 
-<<<<<<< HEAD
         stage('Retrain Model') {
             steps {
                 echo 'Retraining Model...'
@@ -120,12 +119,7 @@
             }
         }
 
-
-        // New Docker-related stages
-        stage('Build Docker Image') {
-=======
         stage('Deploy Using Docker Compose') {
->>>>>>> 3190d334
             steps {
                 script {
                     echo 'Deploying Using Docker Compose'
